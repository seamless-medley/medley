import { createRoute, Link } from "@tanstack/react-router";
import { rootRoute } from './rootRoute';
import { playRoute as playRoute } from './play/route';
import { useSurrogate } from "../hooks/surrogate";
import { StubGlobal } from "../stubs/core/global";
import { useEffect, useState } from "react";
import { stationRoute } from "./dj/route";

const route = createRoute({
  getParentRoute: () => rootRoute,
  path: '/',
  component: () => {
    const { surrogate: $global } = useSurrogate(StubGlobal, 'global', '$');

    const [stations, setStations] = useState<string[]>([]);
    const [instanceName, setInstanceName] = useState<string>();

    useEffect(() => {
      if (!$global ) {
        return;
      }

      $global.getStations().then(setStations);
      $global.getInstanceName().then(setInstanceName);
    }, [$global]);

    return (
      <div>
        <h2>{instanceName}</h2>

        <h2>Play</h2>
        <div>
          {stations.map((stationId) => (
            <div key={stationId}>
              <Link
                to={playRoute.id}
                params={{ station: stationId }}
              >
                {stationId}
              </Link>
            </div>
          ))}
        </div>

        <h2>DJ</h2>
        <div>
          {stations.map((statioId) => (
            <div key={statioId}>
              <Link
                to={stationRoute.id}
                params={{ station: statioId }}
              >
                {statioId}
              </Link>
            </div>
          ))}
        </div>
      </div>
    );
  }
});

<<<<<<< HEAD
export const indexRoute = route;
=======
export const tree = route.addChildren([playRoute]);
>>>>>>> de068daf
<|MERGE_RESOLUTION|>--- conflicted
+++ resolved
@@ -60,8 +60,4 @@
   }
 });
 
-<<<<<<< HEAD
-export const indexRoute = route;
-=======
-export const tree = route.addChildren([playRoute]);
->>>>>>> de068daf
+export const indexRoute = route.addChildren([playRoute]);