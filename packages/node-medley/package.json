{
  "name": "@seamless-medley/medley",
  "description": "Audio engine for Node.js, with built-in \"radio like\" gapless/seamless playback",
  "version": "0.2.4",
  "author": {
    "name": "Wittawas Nakkasem",
    "email": "vittee@hotmail.com"
  },
  "license": "GPL-3.0",
  "keywords": [
    "medley",
    "juce",
    "dj",
    "radio",
    "seamless",
    "gapless",
    "segue"
  ],
  "homepage": "https://github.com/vittee/medley",
  "main": "src/index.ts",
  "types": "src/index.d.ts",
  "dependencies": {
    "node-gyp-build": "^4.6.0"
  },
  "gypfile": true,
  "scripts": {
    "install": "JOBS=$(nproc) node-gyp-build",
    "clean": "rimraf .turbo build out dist",
    "compile": "node-gyp configure && node-gyp build",
    "build": "npm-run-all clean --parallel build:*",
    "build:ts": "tsc",
<<<<<<< HEAD
    "prebuild-linux-x64": "JOBS=$(nproc) prebuildify --napi --strip",
    "prebuild-win32-x64": "JOBS=$(nproc)prebuildify --napi --strip",
    "prebuild-darwin-x64": "JOBS=$(nproc)prebuildify --napi --strip --arch x64",
=======
    "prebuild-linux-x64": "prebuildify --napi --strip",
    "prebuild-win32-x64": "prebuildify --napi --strip",
    "prebuild-darwin-x64": "prebuildify --napi --strip --arch x64",
    "prebuild-darwin-arm64": "prebuildify --napi --strip --arch arm64",
>>>>>>> 763dad00
    "pack": "npm-run-all pack:prepare --parallel pack:js pack:prebuilds pack:package pack:readme",
    "pack:prepare": "rimraf dist && mkdirp dist",
    "pack:js": "copyfiles -u 1 out/*.js src/index.d.ts dist",
    "pack:prebuilds": "copyfiles prebuilds/**/* dist",
    "pack:package": "tsx scripts/package.ts",
    "pack:readme": "copyfiles README.md dist",
    "bump-version": "tsx scripts/bump.ts",
    "demo": "cross-env MEDLEY_DEV=1 tsx test/demo.ts"
  },
  "devDependencies": {
    "@types/semver": "^7.3.13",
    "node-addon-api": "3.0.2",
    "prebuildify": "^5.0.1",
    "semver": "^7.3.8"
  }
}<|MERGE_RESOLUTION|>--- conflicted
+++ resolved
@@ -29,16 +29,10 @@
     "compile": "node-gyp configure && node-gyp build",
     "build": "npm-run-all clean --parallel build:*",
     "build:ts": "tsc",
-<<<<<<< HEAD
     "prebuild-linux-x64": "JOBS=$(nproc) prebuildify --napi --strip",
-    "prebuild-win32-x64": "JOBS=$(nproc)prebuildify --napi --strip",
-    "prebuild-darwin-x64": "JOBS=$(nproc)prebuildify --napi --strip --arch x64",
-=======
-    "prebuild-linux-x64": "prebuildify --napi --strip",
-    "prebuild-win32-x64": "prebuildify --napi --strip",
-    "prebuild-darwin-x64": "prebuildify --napi --strip --arch x64",
-    "prebuild-darwin-arm64": "prebuildify --napi --strip --arch arm64",
->>>>>>> 763dad00
+    "prebuild-win32-x64": "JOBS=$(nproc) prebuildify --napi --strip",
+    "prebuild-darwin-x64": "JOBS=$(nproc) prebuildify --napi --strip --arch x64",
+    "prebuild-darwin-arm64": "JOBS=$(nproc) prebuildify --napi --strip --arch arm64",
     "pack": "npm-run-all pack:prepare --parallel pack:js pack:prebuilds pack:package pack:readme",
     "pack:prepare": "rimraf dist && mkdirp dist",
     "pack:js": "copyfiles -u 1 out/*.js src/index.d.ts dist",
