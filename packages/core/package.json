--- conflicted
+++ resolved
@@ -11,11 +11,7 @@
   "license": "ISC",
   "dependencies": {
     "@parcel/watcher": "^2.1.0",
-<<<<<<< HEAD
-    "@seamless-medley/medley": "^0.3.1",
-=======
     "@seamless-medley/medley": "0.3.3",
->>>>>>> 49c49fdb
     "@seamless-medley/utils": "../utils",
     "axios": "1.2.2",
     "css-select": "^5.1.0",
