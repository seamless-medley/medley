import { parse as parsePath } from 'path';
import _, { flatten, some, toLower, trim, uniq } from "lodash";
import { EventEmitter } from "stream";
import { compareTwoStrings } from "string-similarity";
import type TypedEventEmitter from "typed-emitter";
<<<<<<< HEAD
import { DeckListener, Medley, PreQueueListener, Queue, TrackPlay, Metadata, CoverAndLyrics } from "@medley/medley";
import { Crate, CrateSequencer, TrackValidator, TrackVerifier } from "../crate";
=======
import { DeckListener, Medley, PreQueueListener, Queue } from "@seamless-medley/medley";
import { Crate, CrateSequencer } from "../crate";
>>>>>>> 6c96a48a
import { Track } from "../track";
import { TrackCollection, TrackPeek } from "../collections";
import { getMusicMetadata, getMusicCoverAndLyrics } from "../utils";
import { SweeperInserter } from "./sweeper";

export enum TrackKind {
  Normal,
  Request,
  Insertion
}

export type BoomBoxMetadata = {
  tags?: Metadata;
  coverAndLyrics?: CoverAndLyrics;
  kind: TrackKind;
};

export type BoomBoxTrack = Track<BoomBoxMetadata>;
export type BoomBoxTrackPlay = TrackPlay<BoomBoxTrack>;
export type BoomBoxCrate = Crate<BoomBoxTrack>;

export type TrackRecord = {
  trackPlay: BoomBoxTrackPlay;
  playedTime: Date;
}

export type RequestTrack<Requester> = BoomBoxTrack & {
  rid: number;
  priority?: number;
  requestedBy: Requester[];
  lastRequestTime?: Date;
};

export function isRequestTrack<T>(o: any): o is RequestTrack<T> {
  return o && !!o.requestedBy;
}

export interface BoomBoxEvents {
  sequenceChange: (activeCrate: BoomBoxCrate) => void;
  currentCollectionChange: (oldCollection: TrackCollection<BoomBoxTrack>, newCollection: TrackCollection<BoomBoxTrack>) => void;
  currentCrateChange: (oldCrate: BoomBoxCrate, newCrate: BoomBoxCrate) => void;
  trackQueued: (track: BoomBoxTrack) => void;
  trackLoaded: (trackPlay: BoomBoxTrackPlay) => void;
  trackStarted: (trackPlay: BoomBoxTrackPlay, lastTrackPlay?: BoomBoxTrackPlay) => void;
  trackActive: (trackPlay: BoomBoxTrackPlay) => void;
  trackFinished: (trackPlay: BoomBoxTrackPlay) => void;
  requestTrackFetched: (track: RequestTrack<any>) => void;
  error: (error: Error) => void;
}

type BoomBoxOptions = {
  medley: Medley<BoomBoxTrack>;
  queue: Queue<BoomBoxTrack>;
  crates: BoomBoxCrate[];

  /**
   * Initalize artist history
   */
  artistHistory?: string[][];

  /**
   * Number of maximum track history
   */
  maxTrackHistory?: number;

  /**
   * Number of tracks to be kept to be check for duplication
   * Default value is 50
   * `false` means no duplication check should be done
   *
   * @default 50
   */
  noDuplicatedArtist?: number | false;

  /**
   * Similarity threshold for the artist to be considered as dupplicated
   *
   * @default 0.8
   */
  duplicationSimilarity?: number;

}

export class BoomBox<Requester = any> extends (EventEmitter as new () => TypedEventEmitter<BoomBoxEvents>) {
  readonly sequencer: CrateSequencer<BoomBoxTrack>;

  private options: Required<Omit<BoomBoxOptions, 'medley' | 'queue' | 'crates' | 'artistHistory'>>;

  readonly medley: Medley<BoomBoxTrack>;
  readonly queue: Queue<BoomBoxTrack>;

  artistHistory: string[][];

  trackHistory: TrackRecord[] = [];

  constructor(options: BoomBoxOptions) {
    super();
    //
    this.options = {
      noDuplicatedArtist: options.noDuplicatedArtist || 50,
      duplicationSimilarity: options.duplicationSimilarity || 0.8,
      maxTrackHistory: options.maxTrackHistory || 20
    };
    //
    this.artistHistory = options.artistHistory || [];
    //
    this.medley = options.medley;
    this.queue = options.queue;
    //
    this.medley.on('preQueueNext', this.preQueue);
    this.medley.on('loaded', this.deckLoaded);
    this.medley.on('started', this.deckStarted);
    this.medley.on('finished', this.deckFinished);
    this.medley.on('mainDeckChanged', this.mainDeckChanged);
    //
    this.sequencer = new CrateSequencer<BoomBoxTrack>(options.crates, {
      trackValidator: this.isTrackLoadable,
      trackVerifier: this.verifyTrack
    });

    this.sequencer.on('change', (crate: BoomBoxCrate) => this.emit('sequenceChange', crate));
  }

  private sweeperInserter: SweeperInserter = new SweeperInserter(this, []);

  get sweeperInsertionRules() {
    return this.sweeperInserter.rules;
  }

  set sweeperInsertionRules(rules) {
    this.sweeperInserter.rules = rules;
  }

  private _currentCrate: BoomBoxCrate | undefined;
  private _currentTrackPlay: BoomBoxTrackPlay | undefined = undefined;

  get crate() {
    return this._currentCrate;
  }

  get trackPlay() {
    return this._currentTrackPlay;
  }

  private requests: TrackCollection<RequestTrack<Requester>> = new TrackCollection('$_requests');

  private isTrackLoadable: TrackValidator = async (path) => this.medley.isTrackLoadable(path);

  private verifyTrack: TrackVerifier<BoomBoxMetadata> = async (path) => {
    try {
      const musicMetadata = await getMusicMetadata(path);
      const boomBoxMetadata: BoomBoxMetadata = { tags: musicMetadata, kind: TrackKind.Normal };
      const playedArtists = flatten(this.artistHistory).map(toLower);
      const currentArtists = getArtists(boomBoxMetadata).map(toLower);
      const dup = some(playedArtists, a => some(currentArtists, b => compareTwoStrings(a, b) >= this.options.duplicationSimilarity));

      return {
        shouldPlay: !dup,
        metadata: !dup ? boomBoxMetadata : undefined
      }
    }
    catch {

    }

    return {
      shouldPlay: true,
      metadata: undefined
    };
  }

  private _lastRequestId = 0;

  request(track: BoomBoxTrack, requestedBy?: Requester): TrackPeek<RequestTrack<Requester>> {
    const existing = this.requests.fromId(track.id);

    if (existing) {
      existing.priority = (existing.priority || 0) + 1;
      existing.lastRequestTime = new Date();

      if (requestedBy) {
        existing.requestedBy.push(requestedBy)
      }

      this.sortRequests();

      return {
        index: this.requests.indexOf(existing),
        track: existing
      }
    }

    const requested: RequestTrack<Requester> = {
      ...track,
      rid: ++this._lastRequestId,
      priority: 0,
      requestedBy: requestedBy ? [requestedBy]: [],
      lastRequestTime: new Date()
    };

    requested.metadata = {
      ...requested.metadata,
      kind: TrackKind.Request
    }

    const index = this.requests.push(requested);
    return {
      index,
      track: requested
    }
  }

  sortRequests() {
    this.requests.sort(t => -(t.priority || 0), t => (t.lastRequestTime?.valueOf() || 0));
  }

  private _requestsEnabled = true;

  get requestsEnabled() {
    return this._requestsEnabled;
  }

  set requestsEnabled(value: boolean) {
    this._requestsEnabled = value;
  }

  get requestsCount() {
    return this.requests.length;
  }

  private async fetchRequestTrack(): Promise<RequestTrack<Requester> | undefined> {
    while (this._requestsEnabled && this.requests.length) {
      const track = this.requests.shift()!;

      if (await this.isTrackLoadable(track.path)) {
        return track;
      }
    }

    return undefined;
  }

  peekRequests(from: number, n: number) {
    return this.requests.peek(from, n);
  }

  private preQueue: PreQueueListener = async (done) => {
    if (this.queue.length > 0) {
      done(true);
    }

    try {
      const requestedTrack = await this.fetchRequestTrack();
      if (requestedTrack) {
        this.emit('requestTrackFetched', requestedTrack);

        this.queue.add(requestedTrack);
        done(true);
        return;
      }

      const nextTrack = await this.sequencer.nextTrack();

      if (!nextTrack) {
        done(false);
        return;
      }

      const currentCollection = this._currentTrackPlay?.track.collection;
      const nextCollection = nextTrack.collection;

      if (currentCollection && nextCollection && currentCollection.id !== nextCollection.id) {
        this.emit('currentCollectionChange', currentCollection, nextCollection);
      }

      if (this._currentCrate !== nextTrack.crate) {

        if (this._currentCrate && nextTrack.crate) {
          this.emit('currentCrateChange', this._currentCrate, nextTrack.crate);
        }

        this._currentCrate = nextTrack.crate;
      }

      this.queue.add(nextTrack);

      this.emit('trackQueued', nextTrack);
      done(true);
      return;
    }
    catch (e) {
      this.emit('error', e as Error);
    }

    done(false);
  }

  private deckLoaded: DeckListener<BoomBoxTrack> = async (deck, trackPlay) => {
    // build cover and lyrics metadata
    // the track might be a request track, which shadowed metadata object from the track in a collection
    // So we need to find the actual track and set extra metadata there
    const { collection } = trackPlay.track;
    if (collection) {
      const trackInCollection = collection.fromId(trackPlay.track.id);

      if (trackInCollection) {
        const { metadata } = trackInCollection;

        if (metadata) {
          if (metadata.kind !== TrackKind.Insertion) {
            metadata.coverAndLyrics = await getMusicCoverAndLyrics(trackPlay.track.path);
          }
        }
      }
    }

    this.emit('trackLoaded', trackPlay);
  }

  private deckStarted: DeckListener<BoomBoxTrack> = (deck, trackPlay) => {
    const kind = trackPlay.track.metadata?.kind;

    if (kind === undefined || kind === TrackKind.Insertion) {
      return;
    }

    if (this._currentTrackPlay?.uuid === trackPlay.uuid) {
      return;
    }

    const lastTrack = this._currentTrackPlay;
    this._currentTrackPlay = trackPlay;

    this.emit('trackStarted', trackPlay, lastTrack);

    const { maxTrackHistory, noDuplicatedArtist } = this.options;

    if (maxTrackHistory > 0) {
      this.trackHistory.push({
        trackPlay,
        playedTime: new Date()
      });

      while (this.trackHistory.length > maxTrackHistory) {
        this.trackHistory.shift();
      }
    }

    if (noDuplicatedArtist > 0) {
      const { metadata } = trackPlay.track;
      if (metadata) {
        this.artistHistory.push(getArtists(metadata));

        while (this.artistHistory.length > noDuplicatedArtist) {
          this.artistHistory.shift();
        }
      }
    }
  }

  private deckFinished: DeckListener<BoomBoxTrack> = (deck, trackPlay) => {
    if (trackPlay.track.metadata?.kind === TrackKind.Insertion) {
      return;
    }

    this.emit('trackFinished', trackPlay);
  }

  private mainDeckChanged: DeckListener<BoomBoxTrack> = (deck, trackPlay) => {
    if (trackPlay.track.metadata?.kind === TrackKind.Insertion) {
      return;
    }

    this.emit('trackActive', trackPlay);
  }

  get crates() {
    return this.sequencer.crates;
  }

  set crates(value: BoomBoxCrate[]) {
    this.sequencer.crates = value;
  }

  setCrateIndex(newIndex: number) {
    this.sequencer.setCrateIndex(newIndex);
  }
}

function getArtists(metadata: BoomBoxMetadata): string[] {
  if (!metadata.tags) {
    return [];
  }

  return uniq(metadata.tags.artist.split(/[/;]/)).map(trim);
}

export const mapTrackMetadata = async (track: BoomBoxTrack): Promise<BoomBoxTrack> => ({
  ...track,
  metadata: {
    tags: await getMusicMetadata(track.path),
    kind: TrackKind.Normal
  }
});

export const mapTracksMetadataConcurrently = async (tracks: BoomBoxTrack[]) => Promise.all(tracks.map(mapTrackMetadata));

export const mapTracksMetadataSequentially = async (tracks: BoomBoxTrack[]) => {
  const results: BoomBoxTrack[] = [];

  for (const track of tracks) {
    results.push(await mapTrackMetadata(track));
  }

  return tracks;
};

export function getTrackBanner(track: BoomBoxTrack) {
  const tags = track.metadata?.tags;
  const info: string[] = [];

  if (tags?.artist) {
    info.push(tags.artist);
  }

  if (tags?.title) {
    info.push(tags.title);
  }

  return info.length ? info.join(' - ') : parsePath(track.path).name;
}<|MERGE_RESOLUTION|>--- conflicted
+++ resolved
@@ -3,13 +3,8 @@
 import { EventEmitter } from "stream";
 import { compareTwoStrings } from "string-similarity";
 import type TypedEventEmitter from "typed-emitter";
-<<<<<<< HEAD
 import { DeckListener, Medley, PreQueueListener, Queue, TrackPlay, Metadata, CoverAndLyrics } from "@medley/medley";
 import { Crate, CrateSequencer, TrackValidator, TrackVerifier } from "../crate";
-=======
-import { DeckListener, Medley, PreQueueListener, Queue } from "@seamless-medley/medley";
-import { Crate, CrateSequencer } from "../crate";
->>>>>>> 6c96a48a
 import { Track } from "../track";
 import { TrackCollection, TrackPeek } from "../collections";
 import { getMusicMetadata, getMusicCoverAndLyrics } from "../utils";
