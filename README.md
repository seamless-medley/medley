--- conflicted
+++ resolved
@@ -20,7 +20,6 @@
 - Listen to the audio stream provided by Medley
 - Connect with other Medley users and the development team
 
-<<<<<<< HEAD
 You can also run your own Medley instance, please see [Beta Testing Guide](https://github.com/seamless-medley/medley/wiki/Beta-Testing).
 
 ## Key Features
@@ -31,7 +30,6 @@
 - 🔊 ReplayGain and DSP audio limiter for consistent sound quality
 - 🚀 Multi-platform audio streaming
 - 🤖 Interactive Discord bot with slash commands
-=======
 ## Medley Discord Bot Screenshots
 
 <img src="https://github.com/user-attachments/assets/ac173d6e-55c7-49d9-b2be-de15e544a2b5" width="300" alt="image" >
@@ -45,7 +43,6 @@
 <img src="https://github.com/user-attachments/assets/cffcba2a-47f3-4aee-9db0-0595b14ebb5f" width="300" />
 
 
->>>>>>> e4f85c8b
 
 ## Project Motivation
 
